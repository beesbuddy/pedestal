; Copyright 2023 Nubank NA

; The use and distribution terms for this software are covered by the
; Eclipse Public License 1.0 (http://opensource.org/licenses/eclipse-1.0)
; which can be found in the file epl-v10.html at the root of this distribution.
;
; By using this software in any fashion, you are agreeing to be bound by
; the terms of this license.
;
; You must not remove this notice, or any other, from this software.

{:paths ["src"]
<<<<<<< HEAD
 :deps {org.clojure/clojure {:mvn/version "1.11.3"}
        io.pedestal/pedestal.common {:mvn/version "0.7.0-beta-1"}
        io.opentelemetry/opentelemetry-api {:mvn/version "1.37.0"}}
=======
 :deps {org.clojure/clojure {:mvn/version "1.11.2"}
        io.pedestal/pedestal.common {:mvn/version "0.8.0-SNAPSHOT"}
        io.opentelemetry/opentelemetry-api {:mvn/version "1.36.0"}}
>>>>>>> 90192e56

 :aliases
 {:local
  {:override-deps {io.pedestal/pedestal.common {:local/root "../common"}}}}}<|MERGE_RESOLUTION|>--- conflicted
+++ resolved
@@ -10,15 +10,9 @@
 ; You must not remove this notice, or any other, from this software.
 
 {:paths ["src"]
-<<<<<<< HEAD
  :deps {org.clojure/clojure {:mvn/version "1.11.3"}
-        io.pedestal/pedestal.common {:mvn/version "0.7.0-beta-1"}
+        io.pedestal/pedestal.common {:mvn/version "0.8.0-SNAPSHOT"}
         io.opentelemetry/opentelemetry-api {:mvn/version "1.37.0"}}
-=======
- :deps {org.clojure/clojure {:mvn/version "1.11.2"}
-        io.pedestal/pedestal.common {:mvn/version "0.8.0-SNAPSHOT"}
-        io.opentelemetry/opentelemetry-api {:mvn/version "1.36.0"}}
->>>>>>> 90192e56
 
  :aliases
  {:local
