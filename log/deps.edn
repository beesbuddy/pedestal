; Copyright 2024 Nubank NA
; Copyright 2022 Cognitect, Inc.

; The use and distribution terms for this software are covered by the
; Eclipse Public License 1.0 (http://opensource.org/licenses/eclipse-1.0)
; which can be found in the file epl-v10.html at the root of this distribution.
;
; By using this software in any fashion, you are agreeing to be bound by
; the terms of this license.
;
; You must not remove this notice, or any other, from this software.

<<<<<<< HEAD
{:paths ["src"]
 :deps {org.clojure/clojure {:mvn/version "1.11.3"}
        io.pedestal/pedestal.common {:mvn/version "0.7.0-beta-1"}
        io.pedestal/pedestal.telemetry {:mvn/version "0.7.0-beta-1"}
        ;; logging
        org.slf4j/slf4j-api {:mvn/version "2.0.13"}
        ;; old-metrics support, to be removed in 0.8 perhaps
        io.dropwizard.metrics/metrics-core {:mvn/version "4.2.25"}
        io.dropwizard.metrics/metrics-jmx {:mvn/version "4.2.25"}
        ;; tracing
        io.opentracing/opentracing-api {:mvn/version "0.33.0"}
        io.opentracing/opentracing-util {:mvn/version "0.33.0"}}
=======
{:paths ["src"
         "resources"]
 :deps {org.clojure/clojure {:mvn/version "1.11.2"}
        io.pedestal/pedestal.common {:mvn/version "0.8.0-SNAPSHOT"}
        ;; logging
        org.slf4j/slf4j-api {:mvn/version "2.0.12"}}
>>>>>>> 90192e56
 :aliases
 {:local
  {:override-deps
   {io.pedestal/pedestal.common  {:local/root "../common"}}}}}<|MERGE_RESOLUTION|>--- conflicted
+++ resolved
@@ -10,27 +10,12 @@
 ;
 ; You must not remove this notice, or any other, from this software.
 
-<<<<<<< HEAD
-{:paths ["src"]
- :deps {org.clojure/clojure {:mvn/version "1.11.3"}
-        io.pedestal/pedestal.common {:mvn/version "0.7.0-beta-1"}
-        io.pedestal/pedestal.telemetry {:mvn/version "0.7.0-beta-1"}
-        ;; logging
-        org.slf4j/slf4j-api {:mvn/version "2.0.13"}
-        ;; old-metrics support, to be removed in 0.8 perhaps
-        io.dropwizard.metrics/metrics-core {:mvn/version "4.2.25"}
-        io.dropwizard.metrics/metrics-jmx {:mvn/version "4.2.25"}
-        ;; tracing
-        io.opentracing/opentracing-api {:mvn/version "0.33.0"}
-        io.opentracing/opentracing-util {:mvn/version "0.33.0"}}
-=======
 {:paths ["src"
          "resources"]
- :deps {org.clojure/clojure {:mvn/version "1.11.2"}
+ :deps {org.clojure/clojure {:mvn/version "1.11.3"}
         io.pedestal/pedestal.common {:mvn/version "0.8.0-SNAPSHOT"}
         ;; logging
-        org.slf4j/slf4j-api {:mvn/version "2.0.12"}}
->>>>>>> 90192e56
+        org.slf4j/slf4j-api {:mvn/version "2.0.13"}}
  :aliases
  {:local
   {:override-deps
