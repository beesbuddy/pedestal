; Copyright 2024 Nubank NA
; Copyright 2022 Cognitect, Inc.

; The use and distribution terms for this software are covered by the
; Eclipse Public License 1.0 (http://opensource.org/licenses/eclipse-1.0)
; which can be found in the file epl-v10.html at the root of this distribution.
;
; By using this software in any fashion, you are agreeing to be bound by
; the terms of this license.
;
; You must not remove this notice, or any other, from this software.

{:paths ["src"
         "resources"]
 :deps {org.clojure/clojure {:mvn/version "1.11.2"}
<<<<<<< HEAD
        io.pedestal/pedestal.common {:mvn/version "0.7.0-rc-1"}
=======
        io.pedestal/pedestal.common {:mvn/version "0.8.0-SNAPSHOT"}
        io.pedestal/pedestal.telemetry {:mvn/version "0.8.0-SNAPSHOT"}
>>>>>>> 8f4dbdd3
        ;; logging
        org.slf4j/slf4j-api {:mvn/version "2.0.12"}}
 :aliases
 {:local
  {:override-deps
   {io.pedestal/pedestal.telemetry {:local/root "../telemetry"}
    io.pedestal/pedestal.common  {:local/root "../common"}}}}}<|MERGE_RESOLUTION|>--- conflicted
+++ resolved
@@ -13,16 +13,10 @@
 {:paths ["src"
          "resources"]
  :deps {org.clojure/clojure {:mvn/version "1.11.2"}
-<<<<<<< HEAD
-        io.pedestal/pedestal.common {:mvn/version "0.7.0-rc-1"}
-=======
         io.pedestal/pedestal.common {:mvn/version "0.8.0-SNAPSHOT"}
-        io.pedestal/pedestal.telemetry {:mvn/version "0.8.0-SNAPSHOT"}
->>>>>>> 8f4dbdd3
         ;; logging
         org.slf4j/slf4j-api {:mvn/version "2.0.12"}}
  :aliases
  {:local
   {:override-deps
-   {io.pedestal/pedestal.telemetry {:local/root "../telemetry"}
-    io.pedestal/pedestal.common  {:local/root "../common"}}}}}+   {io.pedestal/pedestal.common  {:local/root "../common"}}}}}