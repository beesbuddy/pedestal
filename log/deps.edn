; Copyright 2024 Nubank NA
; Copyright 2022 Cognitect, Inc.

; The use and distribution terms for this software are covered by the
; Eclipse Public License 1.0 (http://opensource.org/licenses/eclipse-1.0)
; which can be found in the file epl-v10.html at the root of this distribution.
;
; By using this software in any fashion, you are agreeing to be bound by
; the terms of this license.
;
; You must not remove this notice, or any other, from this software.

{:paths ["src"]
 :deps {org.clojure/clojure {:mvn/version "1.11.2"}
<<<<<<< HEAD
        io.pedestal/pedestal.common {:mvn/version "0.7.0-beta-3"}
=======
        io.pedestal/pedestal.common {:mvn/version "0.7.0-rc-1"}
        io.pedestal/pedestal.telemetry {:mvn/version "0.7.0-rc-1"}
>>>>>>> fddebe94
        ;; logging
        org.slf4j/slf4j-api {:mvn/version "2.0.12"}}
 :aliases
 {:local
  {:override-deps
   {io.pedestal/pedestal.telemetry {:local/root "../telemetry"}
    io.pedestal/pedestal.common  {:local/root "../common"}}}}}<|MERGE_RESOLUTION|>--- conflicted
+++ resolved
@@ -12,12 +12,7 @@
 
 {:paths ["src"]
  :deps {org.clojure/clojure {:mvn/version "1.11.2"}
-<<<<<<< HEAD
-        io.pedestal/pedestal.common {:mvn/version "0.7.0-beta-3"}
-=======
         io.pedestal/pedestal.common {:mvn/version "0.7.0-rc-1"}
-        io.pedestal/pedestal.telemetry {:mvn/version "0.7.0-rc-1"}
->>>>>>> fddebe94
         ;; logging
         org.slf4j/slf4j-api {:mvn/version "2.0.12"}}
  :aliases
