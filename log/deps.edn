; Copyright 2024 Nubank NA
; Copyright 2022 Cognitect, Inc.

; The use and distribution terms for this software are covered by the
; Eclipse Public License 1.0 (http://opensource.org/licenses/eclipse-1.0)
; which can be found in the file epl-v10.html at the root of this distribution.
;
; By using this software in any fashion, you are agreeing to be bound by
; the terms of this license.
;
; You must not remove this notice, or any other, from this software.

{:paths ["src"]
 :deps {org.clojure/clojure {:mvn/version "1.11.1"}
        io.pedestal/pedestal.common {:mvn/version "0.7.0-SNAPSHOT"}
        ;; logging
        org.slf4j/slf4j-api {:mvn/version "2.0.7"}
        ;; metrics
        io.pedestal/pedestal.metrics {:mvn/version "0.7.0-SNAPSHOT"}
        ;; old-metrics support, to be removed in 0.8 perhaps
        io.dropwizard.metrics/metrics-core {:mvn/version "4.2.19"}
        io.dropwizard.metrics/metrics-jmx {:mvn/version "4.2.19"}
        ;; tracing
        io.opentracing/opentracing-api {:mvn/version "0.33.0"}
        io.opentracing/opentracing-util {:mvn/version "0.33.0"}}
 :aliases
 {:local
<<<<<<< HEAD
  {:override-deps
   {io.pedestal/pedestal.metrics {:local/root "../metrics"}
    io.pedestal/pedestal.common  {:local/root "../common"}}}}}
=======
  {:override-deps {io.pedestal/pedestal.metrics {:local/root "../metrics"}
                   io.pedestal/pedestal.common {:local/root "../common"}}}}}
>>>>>>> 68a884cd
<|MERGE_RESOLUTION|>--- conflicted
+++ resolved
@@ -25,11 +25,6 @@
         io.opentracing/opentracing-util {:mvn/version "0.33.0"}}
  :aliases
  {:local
-<<<<<<< HEAD
   {:override-deps
    {io.pedestal/pedestal.metrics {:local/root "../metrics"}
-    io.pedestal/pedestal.common  {:local/root "../common"}}}}}
-=======
-  {:override-deps {io.pedestal/pedestal.metrics {:local/root "../metrics"}
-                   io.pedestal/pedestal.common {:local/root "../common"}}}}}
->>>>>>> 68a884cd
+    io.pedestal/pedestal.common  {:local/root "../common"}}}}}