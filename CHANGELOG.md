# Pedestal Changelog

**NOTE:** Whenever upgrading versions of Pedestal, please be sure to clean your project's `out` or `target` directory.

<<<<<<< HEAD
## 0.8.0 - UNRELEASED

**BREAKING CHANGES:**

- Many APIs deprecated in Pedestal 0.7.0 have been removed outright
- The `io.pedestal/pedestal.service-tools` library has been removed

## 0.7.0 - UNRELEASED
=======
## 0.7.1 -- UNRELEASED
 
Changes:
- Correctly report the tracing span status: [PR](https://github.com/pedestal/pedestal/pull/860)
>>>>>>> e0745147


https://github.com/pedestal/pedestal/milestone/19?closed=1

## 0.7.0 - 2 Jul 2024

This release marks significant improvements to Pedestal, while laying the cornerstones for further improvements.
The primary focus has been upgrading from Jetty 9 to Jetty 11 (and from Servlet API 3.1 to 5); much additional effort
has been invested in improving the developer experience, rewriting support for application observability,
enhancements to performance, deprecation of unused (or unsupported) code, as well as an intense focus on documentation improvements.

Although this release does include unavoidable breaking changes, we hope that for most applications, the upgrade process will
be as simple as changing the version number. Applications that made direct use of Jetty APIs, or servlet APIs (using the javax.servlet namespace),
will require additional scrutiny to upgrade, as will applications that make extensive use of the (now deprecated)
observability functions provided by the io.pedestal/pedestal.log library.

*BREAKING CHANGES:*

- Library pedestal.jetty has been upgraded from Jetty 9 to Jetty 11
- Library pedestal.immutant has been removed
- Library pedestal.tomcat has been removed
- Library pedestal.aws has been removed
- Namespace `io.pedestal.http.jetty.websockets` has been removed, and replaced with `io.pedestal.http.websockets`
- Namespace `io.pedestal.interceptor.error` has been moved to a new library, io.pedestal/pedestal.error
- Library pedestal.service no longer has a dependency on org.clojure/core.match; the new pedestal.error library has that dependency
- Interceptors that attach an invalid :response value (not a map, for example) will now cause an exception to be thrown
- Interceptors may now attach a partial :response map, containing just a :status key

Other changes:
- When using `io.pedestal.http/dev-interceptors`, uncaught exceptions are now formatted using [org.clj-commons/pretty](https://github.com/clj-commons/pretty) in the response sent to the client
- Pedestal is now compatible with Clojure 1.10.1 and above
- In `io.pedestal.interceptor.chain`:
    - New macros `bind` and `unbind` make it easier for interceptors to manipulate dynamic variables exposed to following interceptors
    - New function `on-enter-async` is used to register a callback invoked when execution first goes asynchronous
    - New function `queue` is used to peek at what interceptors remain on the queue
    - New function `add-observer` to add a callback after each interceptor executes in each stage
- New function `io.pedestal.interceptor.chain.debug/debug-observer` to observe and log changes to the context made by interceptors
- New function `io.pedestal.http/enable-debug-interceptor-observer` to setup `debug-observer`
- New service map keys have been introduced:
    - Support handling of uncaught exceptions
    - May now specify an initial context map
    - May now specify an interceptor responsible for request tracing
- There is now a clojure.spec specification for the structure of the service map, and for the structure of the different route specifications and the expanded routing table
- Added a deps-new template, io.pedestal/embedded, for creating a new Pedestal project around embedded Jetty
- Use of many deprecated functions and macros now cause deprecation warnings to be printed to stderr
- Metrics and tracing have been reimplemented from the ground up around [Open Telemetry](https://opentelemetry.io/)
- Libraries pedestal.log and pedestal.error contain [clj-kondo](https://github.com/clj-kondo/clj-kondo) configuration files to inform clj-kondo about their macros
- New function `io.pedestal.http/respond-with` to streamline adding a :response to the interceptor context
- Easier application configuration: logger, metrics, and tracing configuration can occur inside a `pedestal-config.edn` file (or `pedestal-test-config.edn` for tests), as well as via JVM system properties and environment variables
- Improvements to REPL-based development, including printing the expanded routing table at startup (when in development mode)

[Closed Issues](https://github.com/pedestal/pedestal/milestone/12?closed=1)

## 0.6.4 -- 14 May 2024

This release is just to provide dependency upgrades to address CVEs in Jetty and Clojure.

[Closed Issues](https://github.com/pedestal/pedestal/milestone/16?closed=1)

## 0.6.3 -- 30 Nov 2023

A change has been made to the `path-params-decoder` to address the breaking change in 0.6.0; by
making the decoder idempotent, it is no longer a breaking change.

[Closed Issues](https://github.com/pedestal/pedestal/milestone/15?closed=1)

## 0.6.2 - 17 Nov 2023

Upgrade dependencies to fix CVEs in Jetty.

[Closed Issues](https://github.com/pedestal/pedestal/milestone/14?closed=1)

## 0.6.1 - 03 Oct 2023

Upgrade dependencies to fix CVEs:

 * aws-java-sdk-xray
 * jetty (various)
 * tomcat-embed-jasper & tomcat-embed-core

## 0.6.0 - 12 Jun 2023

**BREAKING CHANGES:**
* Path parameters (extracted during routing) are now, by default, URL decoded (via
  `io.pedestal.http.route/path-params-decoder`), when using `io.pedestal.http/default-interceptors`; previously
  this was the application's responsibility, usually in individual routes' interceptor lists.
  The prior behavior can be restored by passing `:io.pedestal.http/path-params-decoder` as nil in the service map
  provided to `io.pedestal.http/create-server`.
* Pedestal now requires JDK 11 or later

Other changes:
* Pedestal is now built using deps (`deps.edn`) rather than Leiningen (`project.clj`)
* Updated many dependencies, particularly to address CVEs in dependencies
* Improvements to documentation and examples

[Closed Issues](https://github.com/pedestal/pedestal/milestone/11?closed=1)

## 0.5.10 - January 12, 2022
* Address critical dependency vulnerabilities (i.e., Jetty) and update to the latest core.async version. Resolves [#695](https://github.com/pedestal/pedestal/issues/695)
* **BREAKING CHANGE**: Update Pedestal's OpenTracing-related protocol implementations by removing the extension of TraceSpan, TraceSpanLog, TraceSpanLogMap and TraceSpanBaggage to Scope. This aligns Pedestal's OpenTracing support with OpenTracing version 0.33. Affected implementations should be changed to interact with spans directly, as per the Pedestal Tracing sample, as opposed to going through the Scope instance. Resolves [#693](https://github.com/pedestal/pedestal/issues/693)
* Adds a missing arity to TraceOrigin/-span for nils. [#686](https://github.com/pedestal/pedestal/pull/686)
*  Updates the SSLContextFactory used for configuring Jetty. This context factory supports more complicated SSL setups. [#684](https://github.com/pedestal/pedestal/pull/684)

## 0.5.9 - May 9, 2021
* Websocket handlers were added to handle flow control/backpressure asynchronously [#497](https://github.com/pedestal/pedestal/issues/497) 
* Fix override logger optionality when using io.pedestal.log/log [#662](https://github.com/pedestal/pedestal/issues/662) 
* Fix Critical Vulnerability in Eclipse Jetty 9.4.18.v20190429 (CVE-2020-27216) [#672](https://github.com/pedestal/pedestal/issues/672) 
* Fix print-method generates invalid edn when printing interceptors without name [#678](https://github.com/pedestal/pedestal/issues/678) 
* Fix incorrect arity 5 for io.pedestal.http.route.definition.table/syntax-error [#683](https://github.com/pedestal/pedestal/issues/683) 

## 0.5.8 - May 22, 2020

* The `fast-resource` interceptor now passes on context correctly. Resolves [#658](https://github.com/pedestal/pedestal/issues/658)
* Pedestal now supports overriding the Jetty thread pool. [#655](https://github.com/pedestal/pedestal/issues/655).
* Fix FileChannel/open usage in `fast-resource`. Resolves [#651](https://github.com/pedestal/pedestal/issues/651).
* Clearer error messaging when the AWS XRay tracer is not registered. [#617](https://github.com/pedestal/pedestal/issues/617).
* Fix error suppression bug. See PR [#645](https://github.com/pedestal/pedestal/pull/645).
* Use openjdk Docker image in service template. Resolves [#642](https://github.com/pedestal/pedestal/issues/642).
* The test ServletHttpRequest now returns a StringBuffer on getRequestURL.
* Fix override-logger usage in `log` function. Resolves [#638](https://github.com/pedestal/pedestal/issues/651).
* Fix setting initial tags in X-Ray segment/subsegment. Resolves [#626](https://github.com/pedestal/pedestal/issues/651).
* Add test support for HttpServletResponse SendError.
* Fix tracing examples and updates some samples.

## 0.5.7 - June 21, 2019

* Fixes the `Template resource 'leiningen/new/pedestal_service/.gitignore' not found.` error
  encountered when running `lein pedestal-service [app-name]` with the Pedestal `0.5.6` release.

## 0.5.6 - June 21, 2019

* Resolves Pedestal dependencies have CVEs of high/critical severity [#619](https://github.com/pedestal/pedestal/issues/619)
* It is now possible to override the service configuration's  HttpConfiguration (jetty only) [#615](https://github.com/pedestal/pedestal/issues/615).
* The `url-for` `:strict-path-params?` option is now more strict. Nil values are not allowed. Addresses [#602](https://github.com/pedestal/pedestal/issues/602).
* Bumped dependencies (see PR [#620](https://github.com/pedestal/pedestal/pull/620) for details).

## 0.5.5 - December 18, 2018

* Added a json-api sample.
* Pedestal.log now adheres to recent ns spec changes allowing its use with Clojure 1.10. Addresses issue #603.
* Fix for pedestal.log's distributed tracing support when passing a map to `log/log-span`.
* Fix async termination. Addresses issue #581.
* Fix recursive loop error in API Gateway async utilities.

## 0.5.4 - June 29, 2018

* `io.pedestal/pedestal.log` now provides a functional logging interface
* `io.pedestal/pedestal.log` now ships with basic support for MDC
* Dependencies have been bumped project wide
* javac-options source/target bumped to JDK 1.8
* Added support for pre-parsed query params
* More sample projects
* Distributed tracing support
* Pedestal AWS support
  * AWS XRay
  * AWS Lambda
* Dev-mode CSP setting is now correctly quoted.
* Jetty deps bumped up, fixing the JDK9 issue in the process (#555 #552).
* Tomcat deps bumped up, fixing an initialization bug that was lingering.
* SSE metric increment/decrement correctly accounted for in all branches #548.
* SSE safely runs the handling loop in a try/finally block, to ensure shutdown and cleanup always happens #560.
* **BREAKING CHANGE**: nil `::host` in service map defaults to localhost now (rather than being container specific) #557.
* Content-negotiation response map now conforms to Ring spec #540.
* `response-for` now catches nil header values early, with a helpful exception #554.

For a full list of changes, please see this comparison of [0.5.3...0.5.4](https://github.com/pedestal/pedestal/compare/0.5.3...0.5.4).

For more detailed release notes, refer to the 0.5.4 release [document](https://github.com/pedestal/pedestal/releases/tag/0.5.4).

## 0.5.3 - October 3, 2017

 * CSRF default interceptor now implies `body-params` when turned on
 * The internal linker map within `url-for` is now delayed, while upholding the existing API
 * `not-found` and `request-logging` default interceptors are now optional and can be toggled in the Service Map
 * All Routers are verb-neutral.  Table Routes is the only verb-neutral data definition currently
 * Service Template improves the developer experience around CSP (mostly turned off in dev-mode)
 * `url-for` correctly handles trailing slashes
 * Clojure 1.9.0 and core.async spec bugs all addressed by bumping dependencies
 * Servlet Chain Provider correctly handles multi-valued header entries

For a full list of changes, please see this comparison of [0.5.2...0.5.3](https://github.com/pedestal/pedestal/compare/0.5.2...0.5.3).

## 0.5.2 - January 12, 2017

 * Immutant WebSocket support added
 * Dependency refresh; Logback config updates based on latest version
 * Sample and doc updates
 * Secure Headers now supports Content Security Policy, Download Options, and Cross Domain Policy settings
 * `response-for` now correctly handles Transit bodies (requests and replies)
 * CSRF double-submit cookie can now bootstrap itself even if sessions are turned off
 * Metric name formatting was breaking StatsD and other aggregators; A new format function fixes this

For a full list of changes, please see this comparison of [0.5.1...0.5.2](https://github.com/pedestal/pedestal/compare/0.5.1...0.5.2).

## 0.5.1 - August 26, 2016

 * New module/artifact layout.  Internal pieces (interceptor chain, routing, logging/metrics) can be individually consumed
 * WebSocket interface improvements to support new initializations/setups
 * Configurable SSL options for Jetty
 * The ability to completely disable HTTP on Jetty if you want to force HTTPS only
 * HTTP/2 and ALPN support through a Java Agent
 * New Pedestal sit and documentation updates

For a full list of changes, please see this comparison of [0.5.0...0.5.1](https://github.com/pedestal/pedestal/compare/0.5.0...0.5.1).

## 0.5.0 - June 02, 2016

 * Map-tree router (used by default)
 * Servlet independence via Chain Providers between the container and the Interceptor Chain
 * Jetty has ALPN, HTTP/2, and WebSocket support
 * Interceptor chain refactor
 * Interceptor chain can be run in, out, or in-out; Can now handle streams of data
 * Metrics tooling and API added.  Reports/publishes to JMX by default
 * Service template has Docker and OSv support -- Dockerfile and Capstanfile
 * Service template has ALPN boot-dep configured.  Comment out or remove if not using ALPN (HTTP/2)
 * Route definition API refactored
 * Table-routes format added
 * Terse-route parsing and error reporting improved
 * Request API added while creating Chain Providers; Zero-copy, Lazy, and Map requests added
 * Support for SSE Event-Id added
 * Support for Content-Negotiation added
 * Support for SSL added to embedded Tomcat
 * WAR tooling added to service-tools

For a full list of changes, please see this comparison of [0.4.1...0.5.0](https://github.com/pedestal/pedestal/compare/0.4.1...0.5.0).

## 0.4.1 - November 04, 2015

 * Bug fixes for tree-based router - you can no longer fall off the tree
 * NIO speed enhancements - utilize a better API call
 * `response-for` split apart to allow for better instrumentation and test control
 * `response-for` now handles async use
 * Dependencies updated
 * SSE buffer bug patched - can't resuse core.async buffers
 * SSE updated for open-ended option; New option for cleanup callback added
 * Samples and docs cleaned up and improved
 * Dedicated branches for HTTP2/ALPN support and WebSockets (not integrated into the interceptor chain)

For a full list of changes, please see this comparison of [0.4.0...0.4.1](https://github.com/pedestal/pedestal/compare/0.4.0...0.4.1).

## 0.4.0 - April 17, 2015

 * Tree-based router (used by default)
 * Open routing (users can set their own router)
 * Robust error-handler interceptor (pattern-matching across all interceptors)
 * [Updated Interceptor API](https://github.com/pedestal/pedestal/pull/301) (built around a protocol / open for extension)
 * Updated documentation samples
 * Bug fixes and small enhancements to the testing tools

For a full list of changes, please see this comparison of [0.3.1...0.4.0](https://github.com/pedestal/pedestal/compare/0.3.1...0.4.0).

## 0.3.1 - October 9, 2014

 * Container specific functionality is tucked behind a protocol
 * Immutant added as a supported platform type
 * NIO support added for Jetty and Immutant
 * SSE now passes along the original context to the `start-fn`
 * Map-based terse route format added
 * Servlet integration uses Clojure Java API instead of RT
 * Transit support added for requests and responses

For a full list of changes, please see this comparison of [0.3.0...0.3.1](https://github.com/pedestal/pedestal/compare/0.3.0...0.3.1).

## 0.3.0 - June 20, 2014

 * Performance optimizations and new connection code
 * core.async channel-based SSE
 * Better/cleaner SSE heartbeat threadpool
 * Jetty9, Tomcat8, Clojure 1.6, Servlet 3.1
 * Open HTTP verb smuggling
 * CSRF-protection interceptor in the default interceptors (you need to set options for it to turn on)
 * Sessions are http-only by default (pushed up to Ring)
 * Secure-headers interceptor in the default interceptors
 * Servlet filters can be dropped directly into a service-map definition
 * Namespace refactor
 * Simpler template and less dev-tool trickery
 * New public API exposed for building, composing, starting, and stopping services
 * Dependencies upgraded
 * Bug fixes

Details will emerge in an upcoming blog post and within the guides and docs here.

For a full list of changes, please see this comparison of [0.2.2...0.3.0](https://github.com/pedestal/pedestal/compare/0.2.2...0.3.0).

## 0.2.2 - November 5, 2013

Bug fix release preceding some exciting (and breaking) 0.3.0 changes. Unless any major bugs are discovered, no further work will continue on the 0.2.x stream.

For a full list of changes, please see this comparison of [0.2.1...0.2.2](https://github.com/pedestal/pedestal/compare/0.2.1...0.2.2).

## 0.2.1 - September 1, 2013

Small bug fix for app-template.

For a full list of changes, please see this comparison of [0.2.0...0.2.1](https://github.com/pedestal/pedestal/compare/0.2.0...0.2.1).

## 0.2.0 - August 30, 2013

This is a big one folks. Developer tooling has moved from generated projects into
the app- and service-tools libraries.

**If you want to take advantage of all the super-awesome new features then further action is required.**
See the respective changelogs in App and Service for more info.

### App

* Developer tooling has moved in its entirety to app-tools.

  Notable improvements:
    * Tooling functions are automatically included when running `lein repl`.
    * App configuration can be reloaded with `(reload-config)`
    * Future upgrades to tooling will be incorporated more easily.

  Additionally, app configuration is specified by an EDN file (instead of an
  executable Clojure file.) New projects will make use of this feature, but
  pre-0.2.0 generated projects will not.

  **You do not *have* to make this upgrade, but we *suggest* you do.**

  The easiest way to upgrade is to re-generate your application with the 0.2.0
  app-template and transfer your existing code into it. It is possible, however,
  to migrate your existing application.

  **How to migrate a 0.1.x project to 0.2.0:**
      1. Upgrade your project's pedestal-app dependencies to version `"0.2.0"`
      2. Remove the `dev/` folder.
      3. `$ touch config/user.clj` -- This is needed for `:repl-options` with `:init user` to work.
      4. Update your `project.clj`'s `:main` and `:repl-options` keys [like so](https://github.com/pedestal/pedestal/blob/4a148bf23c255baee420d7b725677b98de325120/app-template/src/leiningen/new/pedestal_app/project.clj#L14-L23).
      5. Add the [piggieback dependency](https://github.com/pedestal/pedestal/blob/4a148bf23c255baee420d7b725677b98de325120/app-template/src/leiningen/new/pedestal_app/project.clj#L9) to your `project.clj` (`[com.cemerick/piggieback "0.1.0"]`).
      6. Update your application's `config.clj` file. There are two ways to do this...
          1. *If you have not modified your `config.clj`: Generate a new
             application with the same name as your existing application, and
             steal the `config.edn` file from it.
          2. *If you have changed your `config.clj`, or you're a glutten for
             punishment* perform these steps (looking like
             [this](https://github.com/pedestal/pedestal/blob/4a148bf23c255baee420d7b725677b98de325120/app-template/src/leiningen/new/pedestal_app/config/config.edn)
             is our goal):
              1. `mv config/config.clj config/config.edn`
              2. Remove the `ns` declaration.
              3. Unwrap the `configs` def into a raw map.
              4. Remove quotes from quoted namespaces. Look in :main and :renderer keys.
              5. At path `[:build :watch-files]`,
                 `(compile/html-files-in "app/templates")` should become a map
                 of tags to regex pattern strings like
                 `{:html ["^app/templates"]}`. Note these are **string** regex
                 patterns, not regexps--regexps aren't supported by EDN.
              6. At path `[:build :triggers]`, existing strings should be
                 converted to string regex patterns. For example, the original
                 `{:html ["project-name/rendering.js"]}` would become
                 `{:html ["project-name//rendering\\.js$"]}`.

* Tooling's `cljs-repl` is now provided by Chas Emerick's [Piggieback](https://github.com/cemerick/piggieback).
* Tooling's `cljs-repl` is now more clear about usage. This fixes [#93](https://github.com/pedestal/pedestal/issues/93), [#90](https://github.com/pedestal/pedestal/issues/90).
* App's ClojureScript dependency has been bumped to r1835. Namespaced keywords are now allowed (`::msg/topic`)!
* Logging in the browser is now grouped. [#95](https://github.com/pedestal/pedestal/pull/95)
* The template now includes a `:ui` aspect for rendering the `simulated` behavior. [#184](https://github.com/pedestal/pedestal/pull/184), [#187](https://github.com/pedestal/pedestal/pull/187)
* Added the `:read-as` option for `msg/param`. Setting to `:data` causes collected values to be parsed by the Clojure reader. [#166](https://github.com/pedestal/pedestal/pull/166)*

### Service

* Service tooling has moved out of generated projects into a service-tools library.

  Notable improvements:

  * Tooling functions are automatically included when running `lein repl`.
  * Future upgrades to tooling will be incorporated more easily.

  There is a bit of migration necessary to move existing projects to 0.2.0 tooling.
  **You don't *have* to make this change, but we *suggest* you do**.

  **How to migrate a 0.1.x project to 0.2.0:**
      1. Update your project's dependencies to match the [new ones](https://github.com/pedestal/pedestal/blob/0.2.0/service-template/src/leiningen/new/pedestal_service/project.clj):
         1. Upgrade your project's pedestal-service dependencies to version `"0.2.0"`.
         2. Add `[io.pedestal/pedestal.service-tools "0.2.0"]` as a dependency.
         3. Remove logback and slf4j logging dependencies.
      2. Remove the `dev/` folder
      3. `$ touch config/user.clj` -- This is needed for `:repl-options` with `:init user` to work.
      4. Update your `project.clj`'s `:main` and `:repl-options` keys to match
         [the new template project.clj](https://github.com/pedestal/pedestal/blob/4a148bf23c255baee420d7b725677b98de325120/service-template/src/leiningen/new/pedestal_service/project.clj#L18-L32).
      5. Pare down your src/**/server.clj file to match
         [the new template server.clj](https://github.com/pedestal/pedestal/blob/4a148bf23c255baee420d7b725677b98de325120/service-template/src/leiningen/new/pedestal_service/server.clj).

* Service now uses [Cheshire](https://github.com/dakrone/cheshire)
  instead of [clojure.data.json](https://github.com/clojure/data.json) for constructing
  [`json-response`s](../1eeff6a56c20a4cb617148a7d2f22773d0e640ee/service/src/io/pedestal/service/http.clj#L49)
  and [parsing json
  bodies](../1eeff6a56c20a4cb617148a7d2f22773d0e640ee/service/src/io/pedestal/service/http/body_params.clj#L79). [#162](https://github.com/pedestal/pedestal/issues/162)

  **This change *does* eliminate some JSON parsing options that were previously
  possible in 0.1.10.** Specifically the following options are no longer supported:

    * `:eof-error?` - "If true (default) will throw exception if the stream is empty."
    * `:eof-value` - "Object to return if the stream is empty and eof-error? is false. Default is nil."

  If your application makes use of these options you will need to construct a
  `body-params` interceptor with a `parser-map` where you have swapped in your
  own `#"^application/json"` key with a `custom-json-parser` similar to the [old
  version](../7d9d3a028b9529963ec1f46633ef10a73054d140/service/src/io/pedestal/service/http/body_params.clj#L78).

  That might look something like this:

    ```clojure
    ;; In a utility namespace
    (require '[io.pedestal.service.http.body-params :as bp])
    (defn old-style-json-parser ...)

    (def my-body-params (bp/body-params (-> (bp/default-parser-map)
                                            (assoc #"^application/json" (old-style-json-parser)))))
    ```

* The default behavior of the `body-params` interceptor now keywordizes JSON
  keys. To retain the old behavior, create a `body-params` interceptor like so:

    ```clojure
    (require '[io.pedestal.service.http.body-params :as bp])
    (def string-keys-body-params (bp/body-params (bp/default-parser-map :json-options {:key-fn nil})))
    ```
* A bug with CORS headers has been fixed.
* The default MIME type has been returned to text/plain (it was a bug that it changed to octet-stream.)

### Miscellaneous bug-fixes and improvements

For a full list of changes, please see this comparison of [0.1.10...0.2.0](https://github.com/pedestal/pedestal/compare/0.1.10...0.2.0).


## 0.1.10 - July 5, 2013

### App

* The messages queue is now a priority queue. Specify `msg/priority :high` in a message for that message to be processed before all other unadorned messages. [2495b9a5](https://github.com/pedestal/pedestal/commit/2495b9a5d760bf39cf8957b20d022dac951b15a4)
* Various improvements that make it easier to run in a web worker (more on that to follow, :wink:)

### Service

* `io.pedestal.service.http.route/url-for` now accepts a `:fragment` option for specifying URL fragments (i.e `http://example.com/#foobars). [#85](https://github.com/pedestal/pedestal/pull/85)
* `io.pedestal.service.http.body-params`'s edn and json parsers can now be configured (both alone and as part of `default-parser-map`). [#96](https://github.com/pedestal/pedestal/pull/96), [#97](https://github.com/pedestal/pedestal/pull/97), [#98](https://github.com/pedestal/pedestal/pull/98)

### Miscellaneous bug-fixes and improvements

For a full list of changes, please see this comparison of [0.1.9...0.1.10](https://github.com/pedestal/pedestal/compare/0.1.9...0.1.10).


## 0.1.9 - June 14, 2013

### General

* All Pedestal libraries now properly depend on Clojure 1.5.1.

### App

* The dataflow engine now properly reports changes when nodes have nil or falsey values. [#78](https://github.com/pedestal/pedestal/pull/78)
* Messages that throw exceptions during processing now log an error message.
* Templates can now insert content at a specific index with `io.pedestal.app.render.push.templates/insert-t`. [#81](https://github.com/pedestal/pedestal/pull/81)
* Generated `dev/dev.clj` now uses `(start)` instead of `(run)`, bringing it in line with pedestal-service. [#84](https://github.com/pedestal/pedestal/pull/84)

### Miscellaneous bug-fixes and improvements

For a full list of changes, please see this comparison of [0.1.8...0.1.9](https://github.com/pedestal/pedestal/compare/0.1.8...0.1.9).

## 0.1.8 - May 29, 2013

### General

* App and service templates now allow creating projects with namespaces [#68](https://github.com/pedestal/pedestal/issues/68).

            $ lein new pedestal-app com.example/foo
            ... creates foo/ with src/com/example/foo/*.clj

### Service

* Corrected a test error in the generated service template project.

### Miscellaneous bug-fixes and improvements

For a full list of changes, please see this comparison of [0.1.7...0.1.8](https://github.com/pedestal/pedestal/compare/0.1.7...0.1.8).

## 0.1.7 - May 24, 2013

### App

* The new simplified dataflow engine is here! We're working to update our documentation and samples now. Stay informed by following [@pedestal_team](http://twitter.com/pedestal_team) on twitter.
    * Existing applications will continue to function normally.
* `io.pedestal.app.templates/dtfn` now allows for more than one data field [#60](https://github.com/pedestal/pedestal/issues/60).

### Service

* Empty EDN responses are now handled gracefully [#69](https://github.com/pedestal/pedestal/pull/69).
* Resources for services can now be drawn from `resources/` [#51](https://github.com/pedestal/pedestal/pull/51).
* Typo fixes in HTML and JSON interceptors [#72](https://github.com/pedestal/pedestal/pull/72).
* Corrected a few places the `Content-Type` header was not being set properly [#58](https://github.com/pedestal/pedestal/issues/58), [#65](https://github.com/pedestal/pedestal/pull/65).


### Miscellaneous bug-fixes and improvements

For a full list of changes, please see this comparison of [0.1.6...0.1.7](https://github.com/pedestal/pedestal/compare/0.1.6...0.1.7).


## 0.1.6 - May 03, 2013

### Service

* Context paths now work with JBoss
* It is now possible to specify TCP port in routes (default: 8080). Specified ports will also be reflected in generated URL.

        (defroutes routes
          [[:app1 8080
            ["/" {:get app1-root}]]
           [:app2 8181
            ["/" {:get app2-root}]]]

### Miscellaneous bug-fixes and improvements

For a full list of changes, please see a comparison of [0.1.5...0.1.6](https://github.com/pedestal/pedestal/compare/0.1.5...0.1.6).

## 0.1.4/0.1.5 - April 05, 2013

We encountered a bug deploying version 0.1.4 so that release was re-done as version 0.1.5

### App

* `lein clean` now correctly deletes `out` directory.

### Service

* Added `text-as-html` and `data-as-json` interceptors.
* Newly generated service apps assume content is `text/html` if not specified otherwise.


### Miscellaneous bug-fixes and improvements

Special thanks to [@ddeaguiar](https://github.com/ddeaguiar) for grammar and
spelling corrections, as well as his help in removing
[lein-marginalia](https://github.com/fogus/lein-marginalia) as a dependency.
We've updated the [documentation](http://pedestal.io/documentation/) with
instructions on how to continue to generate marginalia documentation.

For a full list of changes, please see a comparison of
[0.1.3...0.1.5](https://github.com/pedestal/pedestal/compare/0.1.3...0.1.5).

## 0.1.3 - April 05, 2013

### App

* app-tools now serves every request with header Cache-Control: no-cache ([\#44](https://github.com/pedestal/pedestal/issues/44)) - [@rkneufeld](https://github.com/rkneufeld)

### Service

* Add CORS support to SSE and service template - [@timewald](https://github.com/timewald)

### Miscellaneous bug-fixes and improvements

For a full list of changes, please see a comparison of [0.1.2...0.1.3](https://github.com/pedestal/pedestal/compare/0.1.2...0.1.3).


## 0.1.2 - March 29, 2013

### General

* [Travis CI](https://travis-ci.org/pedestal/pedestal) integration has been enabled ([\#27](https://github.com/pedestal/pedestal/issues/27)) - [@cldwalker](https://github.com/cldwalker)
* lein repl history is now ignored by git ([\#38](https://github.com/pedestal/pedestal/issues/38)) - [@crimeminister](https://github.com/crimeminister)

### App

* app tests no longer have non-deterministic timing problems ([\#39](https://github.com/pedestal/pedestal/issues/39)) - [@brentonashworth](https://github.com/brentonashworth)
* app-tools now plays (more) nicely with Windows ([\#23](https://github.com/pedestal/pedestal/issues/23), [\#29](https://github.com/pedestal/pedestal/issues/29), [\#31](https://github.com/pedestal/pedestal/issues/31)) - [@djpowell](https://github.com/djpowell), [@rkneufeld](https://github.com/rkneufeld)

### Service

* Add support for Heroku ([\#18](https://github.com/pedestal/pedestal/issues/18)) - [@aredington](https://github.com/aredington), [@cldwalker](https://github.com/cldwalker), [@hiredman](https://github.com/hiredman), [@timewald](https://github.com/timewald)
* An HTTP status is now sufficient to bypass the not-found interceptor (whereas it used to require headers) ([\#30](https://github.com/pedestal/pedestal/issues/30), [\#34](https://github.com/pedestal/pedestal/issues/34)) - [@hiredman](https://github.com/hiredman), [@rkneufeld](https://github.com/rkneufeld)
* Removed a number of incorrect :or keys ([\#32](https://github.com/pedestal/pedestal/issues/32)) - [@cldwalker](https://github.com/cldwalker)
* Usage of 'read-string' has been audited and corrected ([\#40](https://github.com/pedestal/pedestal/issues/40)) - [@stuartsierra](https://github.com/stuartsierra)
* io.pedestal.service.http.body-params/set-content-type now uses correct casing for HTTP headers ([\#35](https://github.com/pedestal/pedestal/issues/35)) - [@stuarth](https://github.com/stuarth)<|MERGE_RESOLUTION|>--- conflicted
+++ resolved
@@ -2,7 +2,6 @@
 
 **NOTE:** Whenever upgrading versions of Pedestal, please be sure to clean your project's `out` or `target` directory.
 
-<<<<<<< HEAD
 ## 0.8.0 - UNRELEASED
 
 **BREAKING CHANGES:**
@@ -10,16 +9,12 @@
 - Many APIs deprecated in Pedestal 0.7.0 have been removed outright
 - The `io.pedestal/pedestal.service-tools` library has been removed
 
-## 0.7.0 - UNRELEASED
-=======
 ## 0.7.1 -- UNRELEASED
  
 Changes:
 - Correctly report the tracing span status: [PR](https://github.com/pedestal/pedestal/pull/860)
->>>>>>> e0745147
-
-
-https://github.com/pedestal/pedestal/milestone/19?closed=1
+
+[Closed Issues](https://github.com/pedestal/pedestal/milestone/19?closed=1)
 
 ## 0.7.0 - 2 Jul 2024
 
