--- conflicted
+++ resolved
@@ -61,17 +61,11 @@
                                   [clj-http "2.0.0" :exclusions [[potemkin]
                                                                  [clj-tuple]]]
                                   [com.ning/async-http-client "1.8.13"]
-<<<<<<< HEAD
-                                  [io.pedestal/pedestal.jetty "0.4.0-SNAPSHOT"]
-                                  [org.eclipse.jetty/jetty-servlets "9.2.8.v20150217"]
-                                  [io.pedestal/pedestal.immutant "0.4.0-SNAPSHOT"]
-                                  [io.pedestal/pedestal.tomcat "0.4.0-SNAPSHOT"]
-=======
+
                                   [io.pedestal/pedestal.jetty "0.4.1-SNAPSHOT"]
                                   [org.eclipse.jetty/jetty-servlets "9.3.1.v20150714"]
                                   [io.pedestal/pedestal.immutant "0.4.1-SNAPSHOT"]
                                   [io.pedestal/pedestal.tomcat "0.4.1-SNAPSHOT"]
->>>>>>> 001b05f5
                                   [javax.servlet/javax.servlet-api "3.1.0"]
                                   ;; Logging:
                                   [ch.qos.logback/logback-classic "1.1.3" :exclusions [org.slf4j/slf4j-api]]
