; Copyright 2024 Nubank NA
; Copyright 2022 Cognitect, Inc.

; The use and distribution terms for this software are covered by the
; Eclipse Public License 1.0 (http://opensource.org/licenses/eclipse-1.0)
; which can be found in the file epl-v10.html at the root of this distribution.
;
; By using this software in any fashion, you are agreeing to be bound by
; the terms of this license.
;
; You must not remove this notice, or any other, from this software.

{:paths ["src"
         "java"
         "target/classes"]
<<<<<<< HEAD
 :deps {org.clojure/clojure {:mvn/version "1.11.3"}
        io.pedestal/pedestal.log {:mvn/version "0.7.0-beta-1"}
        io.pedestal/pedestal.telemetry {:mvn/version "0.7.0-beta-1"}
        io.pedestal/pedestal.interceptor {:mvn/version "0.7.0-beta-1"}
        io.pedestal/pedestal.route {:mvn/version "0.7.0-beta-1"}
=======
 :deps {org.clojure/clojure {:mvn/version "1.11.2"}
        io.pedestal/pedestal.log {:mvn/version "0.8.0-SNAPSHOT"}
        io.pedestal/pedestal.telemetry {:mvn/version "0.8.0-SNAPSHOT"}
        io.pedestal/pedestal.interceptor {:mvn/version "0.8.0-SNAPSHOT"}
        io.pedestal/pedestal.route {:mvn/version "0.8.0-SNAPSHOT"}
>>>>>>> 90192e56

        org.clojure/core.async {:mvn/version "1.6.681"}

        ;; Ring 1.11 is the first version to support Servlet API 4.0
        ring/ring-core {:mvn/version "1.12.1"}
        cheshire/cheshire {:mvn/version "5.13.0"}
        org.clojure/tools.reader {:mvn/version "1.4.2"}
        com.cognitect/transit-clj {:mvn/version "1.0.333"}
        commons-codec/commons-codec {:mvn/version "1.16.1"}
        crypto-random/crypto-random {:mvn/version "1.2.1"
                                     :exclusions [commons-code/commons-codec]}
        crypto-equality/crypto-equality {:mvn/version "1.0.1"}}

 ;; Requires `clj -X:deps prep`  when downloaded as a git checkout (if via Maven repo, the class will
 ;; already be compiled into the artifact).
 ;; Note: compile-java adds the :servlet-api alias to the classpath during compilation.
 :deps/prep-lib
 {:ensure "target/classes"
  :alias :build
  :fn compile-java}

 :io.pedestal/build
 {:compile-command ["clojure" "-T:build" "compile-java"]}

 :aliases
 {:local
  {:override-deps {io.pedestal/pedestal.log {:local/root "../log"}
                   io.pedestal/pedestal.common {:local/root "../common"}
                   io.pedestal/pedestal.telemetry {:local/root "../telemetry"}
                   io.pedestal/pedestal.interceptor {:local/root "../interceptor"}
                   io.pedestal/pedestal.route {:local/root "../route"}}}
  ;; Normally javax.servlet-api comes from the runtime container (e.g., Jetty) but we need it here
  ;; to compile our servlet and other classes.
  ;; When developing with Cursive you should enable the servlet-api alias in the Clojure Deps tool.
  :servlet-api
  {:extra-deps {org.eclipse.jetty.toolchain/jetty-jakarta-servlet-api {:mvn/version "5.0.2"}
                org.eclipse.jetty.toolchain/jetty-jakarta-websocket-api {:mvn/version "2.0.0"}}}
  ;; clj -T:build <command>
  :build {:deps {io.github.hlship/build-tools {:git/tag "0.10.2" :git/sha "3c446e4"}}
          :ns-default build}}}<|MERGE_RESOLUTION|>--- conflicted
+++ resolved
@@ -13,19 +13,11 @@
 {:paths ["src"
          "java"
          "target/classes"]
-<<<<<<< HEAD
  :deps {org.clojure/clojure {:mvn/version "1.11.3"}
-        io.pedestal/pedestal.log {:mvn/version "0.7.0-beta-1"}
-        io.pedestal/pedestal.telemetry {:mvn/version "0.7.0-beta-1"}
-        io.pedestal/pedestal.interceptor {:mvn/version "0.7.0-beta-1"}
-        io.pedestal/pedestal.route {:mvn/version "0.7.0-beta-1"}
-=======
- :deps {org.clojure/clojure {:mvn/version "1.11.2"}
         io.pedestal/pedestal.log {:mvn/version "0.8.0-SNAPSHOT"}
         io.pedestal/pedestal.telemetry {:mvn/version "0.8.0-SNAPSHOT"}
         io.pedestal/pedestal.interceptor {:mvn/version "0.8.0-SNAPSHOT"}
         io.pedestal/pedestal.route {:mvn/version "0.8.0-SNAPSHOT"}
->>>>>>> 90192e56
 
         org.clojure/core.async {:mvn/version "1.6.681"}
 
