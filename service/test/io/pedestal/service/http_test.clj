; Copyright 2013 Relevance, Inc.

; The use and distribution terms for this software are covered by the
; Eclipse Public License 1.0 (http://opensource.org/licenses/eclipse-1.0)
; which can be found in the file epl-v10.html at the root of this distribution.
;
; By using this software in any fashion, you are agreeing to be bound by
; the terms of this license.
;
; You must not remove this notice, or any other, from this software.

(ns io.pedestal.service.http-test
  (:require [clojure.test :refer :all]
            [io.pedestal.service.test :refer :all]
            [io.pedestal.service.http :as service]
            [io.pedestal.service.interceptor :as interceptor :refer [defon-response defbefore defafter]]
            [io.pedestal.service.impl.interceptor :as interceptor-impl]
            [io.pedestal.service.http.impl.servlet-interceptor :as servlet-interceptor]
            [io.pedestal.service.http.route.definition :refer [defroutes]]
            [io.pedestal.service.log :as log]
            [ring.util.response :as ring-resp])
  (:import (java.io ByteArrayOutputStream)))

(defn about-page
  [request]
  (ring-resp/response (format "Yeah, this is a self-link to %s"
                              (io.pedestal.service.http.route/url-for :about))))

(defn hello-page
  [request] (ring-resp/response "HELLO"))

(defn just-status-page
  [request] {:status 200})

(defn get-edn
  [request] (ring-resp/response {:a 1}))

(defon-response clobberware
  [response]
  (assoc response :body
         (format "You must go to %s!"
                 (io.pedestal.service.http.route/url-for :about))))

(defbefore send-response-directly
  [ctx]
  (log/info :in :send-response-directly)
  (let [ctx (servlet-interceptor/take-response-ability ctx ::send-response-directly)
        servlet-response (get-in ctx [:request :servlet-response])
        response (ring-resp/response "Responding directly")]
    (servlet-interceptor/set-response servlet-response response)
    (servlet-interceptor/write-body-to-stream
     (:body response)
     (.getOutputStream servlet-response))
    (log/info :in :send-response-directly
              :response-sent (::servlet-interceptor/response-sent ctx)
              :context ctx)
    ctx))

(defafter add-response-after
  [ctx]
  (log/info :in :add-response-after)
  (assoc ctx :response (ring-resp/response "I'm responding")))

(defroutes app-routes
  [[["/about" {:get [:about about-page]}]
    ["/hello" {:get [^:interceptors [clobberware] hello-page]}]
    ["/edn" {:get get-edn}]
<<<<<<< HEAD
    ["/direct-response-1" {:get [::direct-response-1 send-response-directly]}]
    ["/direct-response-2" {:get [::direct-response-2 send-response-directly]}
     ^:interceptors [add-response-after]
     ]]])

(def app-interceptors
  (service/default-interceptors {::service/routes app-routes}))
=======
    ["/just-status" {:get just-status-page}]]])
>>>>>>> a2505a3f

(defn make-app [interceptors]
  (-> interceptors
      service/service-fn
      ::service/service-fn))

(def app (make-app app-interceptors))

(deftest enter-linker-generates-correct-link
  (is (= "Yeah, this is a self-link to /about"
         (->> "/about"
              (response-for app :get)
              :body))))

(deftest leave-linker-generates-correct-link
  (is (= "You must go to /about!"
         (->> "/hello"
              (response-for app :get)
              :body))))

(deftest response-with-only-status-works
  (is (= 200
         (->> "/just-status"
              (response-for app :get)
              :status))))

(def with-bindings*-atom
  (atom 0))

(let [original-with-bindings* with-bindings*]
  (defn with-bindings*-tracing
    [binding-map f & args]
    (swap! with-bindings*-atom inc)
    (apply original-with-bindings* binding-map f args)))

(deftest dynamic-binding-minimalism
  (with-redefs [with-bindings* with-bindings*-tracing]
    (is (= 3 (do (response-for app :get "/about")
                 @with-bindings*-atom))
        "with-bindings* is only called three times, once initially on enter, once when routing creates the linker, and once initially on leave")))

;; data response fn tests

(deftest edn-response-test
  (let [obj {:a 1 :b 2 :c [1 2 3]}
        output-stream (ByteArrayOutputStream.)]
    (is (= (with-out-str (pr obj))
           (do (io.pedestal.service.http.impl.servlet-interceptor/write-body-to-stream
                (-> obj
                    service/edn-response
                    :body)
                output-stream)
               (.flush output-stream)
               (.close output-stream)
               (.toString output-stream "UTF-8"))))))

(deftest default-edn-output-test
  (let [obj {:a 1 :b 2 :c [1 2 3]}
        output-stream (ByteArrayOutputStream.)]
    (is (= (with-out-str (pr obj))
           (do (io.pedestal.service.http.impl.servlet-interceptor/write-body-to-stream
                (-> obj
                    ring-resp/response
                    :body)
                output-stream)
               (.flush output-stream)
               (.close output-stream)
               (.toString output-stream "UTF-8"))))))

(deftest default-edn-response-test
  (let [edn-resp (response-for app :get "/edn")]
    (is (= "{:a 1}" (:body edn-resp))
        #_(= "application/edn"
           (headers "Content-Type")))))

(deftest json-response-test
  (let [obj {:a 1 :b 2 :c [1 2 3]}
        output-stream (ByteArrayOutputStream.)]
    (is (= (with-out-str (clojure.data.json/pprint obj))
           (do (io.pedestal.service.http.impl.servlet-interceptor/write-body-to-stream
                (-> obj
                    service/json-response
                    :body)
                output-stream)
               (.flush output-stream)
               (.close output-stream)
               (.toString output-stream "UTF-8"))))))

(deftest direct-response-test
  (is (= "Responding directly"
         (->> "/direct-response-1"
              (response-for app :get)
              :body))))

(deftest direct-response-with-later-response-test
  (let [error-signal (promise)
        patched-interceptors (concat [@#'servlet-interceptor/terminator-injector
                                      (assoc @#'servlet-interceptor/stylobate :error
                                             (fn [ctx exception]
                                               (deliver error-signal exception)
                                               ctx))
                                      @#'servlet-interceptor/ring-response]
                                     (::service/interceptors app-interceptors))
        patched-app (#'servlet-interceptor/interceptor-service-fn patched-interceptors {})]
    (is (= "Responding directly"
           (->> "/direct-response-2"
                (response-for patched-app :get)
                :body)))
    (is (= "Response already sent"
           (.getMessage @error-signal)))
    (is (= ::send-response-directly
           (-> @error-signal
               (.getData)
               :response-sent)))))<|MERGE_RESOLUTION|>--- conflicted
+++ resolved
@@ -65,17 +65,13 @@
   [[["/about" {:get [:about about-page]}]
     ["/hello" {:get [^:interceptors [clobberware] hello-page]}]
     ["/edn" {:get get-edn}]
-<<<<<<< HEAD
+    ["/just-status" {:get just-status-page}]
     ["/direct-response-1" {:get [::direct-response-1 send-response-directly]}]
     ["/direct-response-2" {:get [::direct-response-2 send-response-directly]}
-     ^:interceptors [add-response-after]
-     ]]])
+     ^:interceptors [add-response-after]]]])
 
 (def app-interceptors
   (service/default-interceptors {::service/routes app-routes}))
-=======
-    ["/just-status" {:get just-status-page}]]])
->>>>>>> a2505a3f
 
 (defn make-app [interceptors]
   (-> interceptors
