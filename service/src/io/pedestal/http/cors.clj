--- conflicted
+++ resolved
@@ -44,12 +44,7 @@
               :requested-headers requested-headers
               :headers (:headers request)
               :cors-headers cors-headers)
-<<<<<<< HEAD
-    (metrics/increment-counter ::preflight nil)
-=======
-    (log/meter ::preflight)
     (preflight-fn)
->>>>>>> fddebe94
     (assoc context :response {:status 200
                               :headers cors-headers})))
 
