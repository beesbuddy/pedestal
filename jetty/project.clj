; Copyright 2013 Relevance, Inc.
; Copyright 2014 Cognitect, Inc.

; The use and distribution terms for this software are covered by the
; Eclipse Public License 1.0 (http://opensource.org/licenses/eclipse-1.0)
; which can be found in the file epl-v10.html at the root of this distribution.
;
; By using this software in any fashion, you are agreeing to be bound by
; the terms of this license.
;
; You must not remove this notice, or any other, from this software.

(defproject io.pedestal/pedestal.jetty "0.4.2-SNAPSHOT"
  :description "Embedded Jetty adapter for Pedestal HTTP Service"
  :url "https://github.com/pedestal/pedestal"
  :scm "https://github.com/pedestal/pedestal"
  :license {:name "Eclipse Public License"
            :url "http://www.eclipse.org/legal/epl-v10.html"}
  :dependencies [[org.clojure/clojure "1.8.0"]
                 [org.eclipse.jetty/jetty-server "9.3.8.v20160314"]
<<<<<<< HEAD
                 [org.eclipse.jetty/jetty-servlet "9.3.8.v20160314"]
                 [org.eclipse.jetty.alpn/alpn-api "1.1.2.v20150522"]
                 [org.eclipse.jetty/jetty-alpn-server "9.3.8.v20160314"]
                 [org.eclipse.jetty.http2/http2-server "9.3.8.v20160314"]
                 [org.eclipse.jetty.websocket/websocket-api "9.3.8.v20160314"]
                 [org.eclipse.jetty.websocket/websocket-servlet "9.3.8.v20160314"]
                 [org.eclipse.jetty.websocket/websocket-server "9.3.8.v20160314"]
=======
                 [org.eclipse.jetty.alpn/alpn-api "1.1.2.v20150522"]
                 [org.eclipse.jetty/jetty-alpn-server "9.3.8.v20160314"]
                 [org.eclipse.jetty.alpn/alpn-api "1.1.2.v20150522"]
                 [org.eclipse.jetty.http2/http2-server "9.3.8.v20160314"]
                 [org.eclipse.jetty/jetty-servlet "9.3.8.v20160314"]
>>>>>>> db4c8fa2
                 [javax.servlet/javax.servlet-api "3.1.0"]]
  :min-lein-version "2.0.0"
  :global-vars {*warn-on-reflection* true})
<|MERGE_RESOLUTION|>--- conflicted
+++ resolved
@@ -18,21 +18,14 @@
             :url "http://www.eclipse.org/legal/epl-v10.html"}
   :dependencies [[org.clojure/clojure "1.8.0"]
                  [org.eclipse.jetty/jetty-server "9.3.8.v20160314"]
-<<<<<<< HEAD
                  [org.eclipse.jetty/jetty-servlet "9.3.8.v20160314"]
                  [org.eclipse.jetty.alpn/alpn-api "1.1.2.v20150522"]
                  [org.eclipse.jetty/jetty-alpn-server "9.3.8.v20160314"]
+                 [org.eclipse.jetty.alpn/alpn-api "1.1.2.v20150522"]
                  [org.eclipse.jetty.http2/http2-server "9.3.8.v20160314"]
                  [org.eclipse.jetty.websocket/websocket-api "9.3.8.v20160314"]
                  [org.eclipse.jetty.websocket/websocket-servlet "9.3.8.v20160314"]
                  [org.eclipse.jetty.websocket/websocket-server "9.3.8.v20160314"]
-=======
-                 [org.eclipse.jetty.alpn/alpn-api "1.1.2.v20150522"]
-                 [org.eclipse.jetty/jetty-alpn-server "9.3.8.v20160314"]
-                 [org.eclipse.jetty.alpn/alpn-api "1.1.2.v20150522"]
-                 [org.eclipse.jetty.http2/http2-server "9.3.8.v20160314"]
-                 [org.eclipse.jetty/jetty-servlet "9.3.8.v20160314"]
->>>>>>> db4c8fa2
                  [javax.servlet/javax.servlet-api "3.1.0"]]
   :min-lein-version "2.0.0"
   :global-vars {*warn-on-reflection* true})
