(defproject {{raw-name}} "0.0.1-SNAPSHOT"
  :description "FIXME: write description"
  :dependencies [[org.clojure/clojure "1.5.1"]
                 [org.clojure/clojurescript "0.0-1835"]
                 [domina "1.0.1"]
                 [ch.qos.logback/logback-classic "1.0.13" :exclusions [org.slf4j/slf4j-api]]
<<<<<<< HEAD
                 [io.pedestal/pedestal.app "0.3.0-SNAPSHOT"]
                 [io.pedestal/pedestal.app-tools "0.3.0-SNAPSHOT"]
=======
                 [io.pedestal/pedestal.app "0.2.2-SNAPSHOT"]
>>>>>>> 4721c5d8
                 [com.cemerick/piggieback "0.1.0"]]
  :min-lein-version "2.0.0"
  :source-paths ["app/src" "app/templates"]
  :resource-paths ["config"]
  :target-path "out/"
  :profiles {:dev {:resource-paths ["dev"]
                   :dependencies [[io.pedestal/pedestal.app-tools "0.2.2-SNAPSHOT"]]
                   :repl-options {:init-ns user
                                  :welcome (println "Welcome to pedestal-app! Run (tools-help) to see a list of useful functions.")}}}
  :main ^{:skip-aot true} io.pedestal.app-tools.dev)

<|MERGE_RESOLUTION|>--- conflicted
+++ resolved
@@ -4,19 +4,14 @@
                  [org.clojure/clojurescript "0.0-1835"]
                  [domina "1.0.1"]
                  [ch.qos.logback/logback-classic "1.0.13" :exclusions [org.slf4j/slf4j-api]]
-<<<<<<< HEAD
                  [io.pedestal/pedestal.app "0.3.0-SNAPSHOT"]
-                 [io.pedestal/pedestal.app-tools "0.3.0-SNAPSHOT"]
-=======
-                 [io.pedestal/pedestal.app "0.2.2-SNAPSHOT"]
->>>>>>> 4721c5d8
                  [com.cemerick/piggieback "0.1.0"]]
   :min-lein-version "2.0.0"
   :source-paths ["app/src" "app/templates"]
   :resource-paths ["config"]
   :target-path "out/"
   :profiles {:dev {:resource-paths ["dev"]
-                   :dependencies [[io.pedestal/pedestal.app-tools "0.2.2-SNAPSHOT"]]
+                   :dependencies [[io.pedestal/pedestal.app-tools "0.3.0-SNAPSHOT"]]
                    :repl-options {:init-ns user
                                   :welcome (println "Welcome to pedestal-app! Run (tools-help) to see a list of useful functions.")}}}
   :main ^{:skip-aot true} io.pedestal.app-tools.dev)
