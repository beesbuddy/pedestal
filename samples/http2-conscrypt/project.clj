--- conflicted
+++ resolved
@@ -19,28 +19,16 @@
                  [io.pedestal/pedestal.service "0.5.5"]
                  [io.pedestal/pedestal.jetty "0.5.5"]
 
-<<<<<<< HEAD
-                 [ch.qos.logback/logback-classic "1.2.6" :exclusions [org.slf4j/slf4j-api]]
-                 [org.slf4j/jul-to-slf4j "1.7.32"]
-                 [org.slf4j/jcl-over-slf4j "1.7.32"]
-                 [org.slf4j/log4j-over-slf4j "1.7.32"]
-=======
                  [ch.qos.logback/logback-classic "1.2.10" :exclusions [org.slf4j/slf4j-api]]
                  [org.slf4j/jul-to-slf4j "1.7.35"]
                  [org.slf4j/jcl-over-slf4j "1.7.35"]
                  [org.slf4j/log4j-over-slf4j "1.7.35"]
->>>>>>> b00dc65f
 
                  ;; Get the Conscrypt Security Provider
                  ;;   Normally, you'd only take the version based on your OS,
                  ;;   but the Uberjar has all shared libs bundled up, which is nice for this example
-<<<<<<< HEAD
                  [org.conscrypt/conscrypt-openjdk-uber "2.5.2"]
-                 [org.eclipse.jetty/jetty-alpn-conscrypt-server "9.4.10.v20180503"]]
-=======
-                 [org.conscrypt/conscrypt-openjdk-uber "1.1.2"]
                  [org.eclipse.jetty/jetty-alpn-conscrypt-server "9.4.48.v20220622"]]
->>>>>>> b00dc65f
   :min-lein-version "2.0.0"
   :resource-paths ["config", "resources"]
   :profiles {:dev {:aliases {"run-dev" ["trampoline" "run" "-m" "hp.server/run-dev"]}}
