(defproject pedestal-lambda "0.5.9"
  :description "FIXME: write description"
  :url "http://example.com/FIXME"
  :license {:name "Eclipse Public License"
            :url "http://www.eclipse.org/legal/epl-v10.html"}
  :dependencies [[org.clojure/clojure "1.10.3"]

<<<<<<< HEAD
                 [io.pedestal/pedestal.service "0.5.9"]
                 [io.pedestal/pedestal.jetty "0.5.9"]
                 [io.pedestal/pedestal.aws "0.5.9" :exclusions [joda-time]]

                 [ch.qos.logback/logback-classic "1.2.6" :exclusions [org.slf4j/slf4j-api]]
                 [org.slf4j/jul-to-slf4j "1.7.32"]
                 [org.slf4j/jcl-over-slf4j "1.7.32"]
                 [org.slf4j/log4j-over-slf4j "1.7.32"]
=======
                 [ch.qos.logback/logback-classic "1.2.10" :exclusions [org.slf4j/slf4j-api]]
                 [org.slf4j/jul-to-slf4j "1.7.35"]
                 [org.slf4j/jcl-over-slf4j "1.7.35"]
                 [org.slf4j/log4j-over-slf4j "1.7.35"]
>>>>>>> b00dc65f

                 ;; Deps cleanup
                 [joda-time "2.10.12"]]
  :min-lein-version "2.0.0"
  :resource-paths ["config", "resources"]
  ;; If you use HTTP/2 or ALPN, use the java-agent to pull in the correct alpn-boot dependency
  ;;:java-agents [[org.mortbay.jetty.alpn/jetty-alpn-agent "2.0.10"]]
  :pedantic? :abort
  :global-vars {*warn-on-reflection* true
                *unchecked-math* :warn-on-boxed
                *assert* true}
  :profiles {:srepl {:jvm-opts ^:replace ["-XX:+UseG1GC"
                                          "-Dclojure.server.repl={:port 5555 :accept clojure.core.server/repl}"]}
             :dev {:aliases {"crepl" ["trampoline" "run" "-m" "clojure.main/main"]
                             "srepl" ["with-profile" "srepl" "trampoline" "run" "-m" "clojure.main/main"]
                             "run-dev" ["trampoline" "run" "-m" "pedestallambda.server/run-dev"]}
                   :resource-paths ["config" "resources" "test/resources"]
                   :dependencies [[io.pedestal/pedestal.service-tools "0.5.9"]]}
             :uberjar {:jvm-opts ["-Dclojure.compiler.direct-linking=true"]
                       :aot [pedestallambda.server]}}
  :main ^{:skip-aot true} pedestallambda.server)<|MERGE_RESOLUTION|>--- conflicted
+++ resolved
@@ -5,21 +5,14 @@
             :url "http://www.eclipse.org/legal/epl-v10.html"}
   :dependencies [[org.clojure/clojure "1.10.3"]
 
-<<<<<<< HEAD
                  [io.pedestal/pedestal.service "0.5.9"]
                  [io.pedestal/pedestal.jetty "0.5.9"]
                  [io.pedestal/pedestal.aws "0.5.9" :exclusions [joda-time]]
 
-                 [ch.qos.logback/logback-classic "1.2.6" :exclusions [org.slf4j/slf4j-api]]
-                 [org.slf4j/jul-to-slf4j "1.7.32"]
-                 [org.slf4j/jcl-over-slf4j "1.7.32"]
-                 [org.slf4j/log4j-over-slf4j "1.7.32"]
-=======
                  [ch.qos.logback/logback-classic "1.2.10" :exclusions [org.slf4j/slf4j-api]]
                  [org.slf4j/jul-to-slf4j "1.7.35"]
                  [org.slf4j/jcl-over-slf4j "1.7.35"]
                  [org.slf4j/log4j-over-slf4j "1.7.35"]
->>>>>>> b00dc65f
 
                  ;; Deps cleanup
                  [joda-time "2.10.12"]]
